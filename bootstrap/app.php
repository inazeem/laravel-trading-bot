<?php

use Illuminate\Foundation\Application;
use Illuminate\Foundation\Configuration\Exceptions;
use Illuminate\Foundation\Configuration\Middleware;
use Illuminate\Console\Scheduling\Schedule;

return Application::configure(basePath: dirname(__DIR__))
    ->withRouting(
        web: __DIR__.'/../routes/web.php',
        commands: __DIR__.'/../routes/console.php',
        health: '/up',
    )
    ->withMiddleware(function (Middleware $middleware): void {
        //
    })
    ->withMiddleware(function (Middleware $middleware) {
        $middleware->web(append: [
           // \App\Http\Middleware\HandleInertiaRequests::class,
           // \Illuminate\Http\Middleware\AddLinkHeadersForPreloadedAssets::class,
        ]);

        $middleware->alias([
            'role' => \Spatie\Permission\Middleware\RoleMiddleware::class,
            'permission' => \Spatie\Permission\Middleware\PermissionMiddleware::class,
            'role_or_permission' => \Spatie\Permission\Middleware\RoleOrPermissionMiddleware::class,
        ]);
    })
    ->withSchedule(function (Schedule $schedule) {
        // Run all active trading bots every 5 minutes
        $schedule->command('trading:run --all')
            ->everyFifteenMinutes()
            ->withoutOverlapping()
            ->runInBackground()
            ->appendOutputTo(storage_path('logs/trading-bot-scheduler.log'));

        $schedule->command('futures:run --all')
<<<<<<< HEAD
            ->everyMinutes()
=======
            ->everyMinute()
>>>>>>> a637943e
            ->withoutOverlapping()
            ->runInBackground()
            ->appendOutputTo(storage_path('logs/trading-bot-scheduler.log'));
        
        // Alternative scheduling options (uncomment the one you prefer):
        
        // Run every minute (for high-frequency trading)
        // $schedule->command('trading:run --all')->everyMinute()->withoutOverlapping();
        
        // Run every 10 minutes (for medium-frequency trading)
        // $schedule->command('trading:run --all')->everyTenMinutes()->withoutOverlapping();
        
        // Run every 15 minutes (for lower-frequency trading)
        // $schedule->command('trading:run --all')->everyFifteenMinutes()->withoutOverlapping();
        
        // Run every hour (for daily trading)
        // $schedule->command('trading:run --all')->hourly()->withoutOverlapping();
        
        // Run at specific times (e.g., every 4 hours)
        // $schedule->command('trading:run --all')->cron('0 */4 * * *')->withoutOverlapping();
        
        // Run only during market hours (9 AM to 5 PM UTC)
        // $schedule->command('trading:run --all')->weekdays()->between('09:00', '17:00')->everyFiveMinutes()->withoutOverlapping();
    })
    ->withExceptions(function (Exceptions $exceptions): void {
        //
    })->create();<|MERGE_RESOLUTION|>--- conflicted
+++ resolved
@@ -35,11 +35,7 @@
             ->appendOutputTo(storage_path('logs/trading-bot-scheduler.log'));
 
         $schedule->command('futures:run --all')
-<<<<<<< HEAD
-            ->everyMinutes()
-=======
             ->everyMinute()
->>>>>>> a637943e
             ->withoutOverlapping()
             ->runInBackground()
             ->appendOutputTo(storage_path('logs/trading-bot-scheduler.log'));
